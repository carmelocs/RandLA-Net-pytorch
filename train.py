--- conflicted
+++ resolved
@@ -12,27 +12,60 @@
 import torch.nn.functional as F
 from torch.utils.tensorboard import SummaryWriter
 
-from data import data_loader
+from data import data_loaders
 from model import RandLANet
 from utils.config import cfg
 
-def accuracy(scores, labels):
+def accuracy(scores, labels, num_classes=14):
+    r"""
+        Compute the per-class accuracies and the overall accuracy # TODO: complete doc
+
+        Parameters
+        ----------
+        scores:
+
+        labels:
+
+        Returns
+        -------
+        list of floats of length num_classes+1 (last item is overall accuracy)
+    """
     predictions = torch.max(scores, dim=1).indices
-    return (predictions == labels).float().mean()
+    # per_class_acc = []
+    # labels = labels[0]
+    # for lab in range(num_classes):
+    #     idx = (labels == lab)
+    #     if len(idx) == 0 or labels[idx].shape[0]==0:
+    #         proportion = 0
+    #     else :
+    #         correct = (pred_labels[idx] == labels[idx]).float().mean()
+    #     per_class_acc.append(proportion)
+    # class_accuracies.append(per_class_acc)
+    accuracies = []
+
+    accuracy_mask = predictions == labels
+    for label in range(num_classes):
+        label_mask = labels == label
+        per_class_accuracy = (accuracy_mask * label_mask).float().sum()
+        per_class_accuracy /= label_mask.float().sum()
+        accuracies.append(per_class_accuracy.cpu().item())
+    # overall accuracy
+    accuracies.append(accuracy_mask.float().mean().cpu().item())
+    return accuracies
 
 def evaluate(model, loader, criterion, device, desc=None):
     model.eval()
     losses = []
     accuracies = []
     with torch.no_grad():
-        for points, labels in tqdm(loader, desc=desc, leave=False, ncols=1):
+        for points, labels in tqdm(loader, desc=desc, leave=False, ncols=100):
             points = points.to(device)
             labels = labels.to(device)
             scores = model(points)
             loss = criterion(scores, labels)
-            accuracies.append(accuracy(scores, labels).cpu().item())
+            accuracies.append(accuracy(scores, labels))
             losses.append(loss.cpu().item())
-    return np.mean(losses), np.mean(accuracies)
+    return np.mean(losses), np.mean(np.array(accuracies), axis=0)
 
 
 def train(args):
@@ -49,30 +82,14 @@
     except FileNotFoundError:
         num_classes = int(input("Number of distinct classes in the dataset: "))
 
-    val_loader, train_loader = data_loader(
+    val_loader, train_loader = data_loaders(
         train_path,
-        device=args.gpu,
-        train=True,
-        split='training',
         batch_size=args.batch_size,
         num_workers=args.num_workers,
         pin_memory=True
     )
-<<<<<<< HEAD
-    val_loader = data_loader(
-        train_path,
-        train=True,
-        split='validation',
-        batch_size=1,
-        num_workers=args.num_workers,
-        pin_memory=True
-    )
 
     d_in = next(iter(train_loader))[0].size(-1)
-=======
-    # val_loader = data_loader(train_path, device=args.gpu, train=True, split='validation', batch_size=args.batch_size)
-    d_in = 6 # next(iter(train_loader))[0].size(-1)
->>>>>>> 35055c4e
 
     model = RandLANet(
         d_in,
@@ -82,13 +99,7 @@
         device=args.gpu
     )
 
-<<<<<<< HEAD
-    class_weights = np.array(cfg.class_weights)
-    #class_weights = torch.tensor((class_weights / np.sum(class_weights))).float().to(args.gpu)
-    class_weights = F.softmax(torch.from_numpy(class_weights).float(), dim=0).to(args.gpu)
-    criterion = nn.CrossEntropyLoss(weight=torch.clamp(1/class_weights, 1, 1e6))
-=======
-    print('Weights calculations ...', end='')
+    print('Computing weights...', end='\t')
     samples_per_class = np.array(cfg.class_weights)
     weight = samples_per_class / float(sum(samples_per_class))
     class_weights = 1 / (weight + 0.02)
@@ -97,9 +108,9 @@
     # class_weights = class_weights / (np.sum(class_weights) * num_classes)
     # class_weights = class_weights / float(sum(class_weights))
     weights = torch.tensor(class_weights.astype(np.float32)).to(args.gpu)
+    print('Done.')
     print('Weights : ', weights)
     criterion = nn.CrossEntropyLoss(weight=weights)
->>>>>>> 35055c4e
 
     optimizer = torch.optim.Adam(model.parameters(), lr=args.adam_lr)
     scheduler = torch.optim.lr_scheduler.ExponentialLR(optimizer, args.scheduler_gamma)
@@ -122,47 +133,30 @@
             losses = []
             accuracies = []
             class_accuracies = []
-            for points, labels in tqdm(train_loader, desc=f'[Epoch {epoch:d}/{args.epochs:d}]\tTraining', leave=False, ncols=1):
+            for points, labels in tqdm(train_loader, desc=f'[Epoch {epoch:d}/{args.epochs:d}]\tTraining', leave=False, ncols=100):
                 points = points.to(args.gpu)
                 labels = labels.to(args.gpu)
                 optimizer.zero_grad()
-<<<<<<< HEAD
+                
                 scores = model(points)
-                loss = criterion(scores, labels)
-=======
-                pred = model(points)
                 # loss = criterion(pred.squeeze(), labels.squeeze())
-                logp = torch.distributions.utils.probs_to_logits(pred, is_binary=False)
-                loss = criterion(logp.squeeze(), labels.squeeze())
+                logp = torch.distributions.utils.probs_to_logits(scores, is_binary=False)
+                loss = criterion(logp, labels)
                 # logpy = torch.gather(logp, 1, labels)
                 # loss = -(logpy).mean()
->>>>>>> 35055c4e
 
                 loss.backward()
 
                 optimizer.step()
 
                 losses.append(loss.cpu().item())
-                accuracies.append(accuracy(scores, labels).cpu().item())
+                accuracies.append(accuracy(scores, labels))
 
             scheduler.step()
 
-                per_class_acc = []
-                labels = labels[0]
-                for lab in range(num_classes):
-                    idx = (labels == lab)
-                    if len(idx) == 0 or labels[idx].shape[0]==0:
-                        proportion = 0
-                    else :
-                        correct = (pred_labels[idx] == labels[idx]).float().sum()
-                        proportion = (correct/labels[idx].shape[0]).cpu().item()
-                    per_class_acc.append(proportion)
-                class_accuracies.append(per_class_acc)
-
-            print('\n Per class accuracies : ', np.mean(class_accuracies, axis=0), '\n')
-
-            scheduler.step()
-            val_loss, val_acc = evaluate(
+            accs = np.mean(np.array(accuracies), axis=0)
+
+            val_loss, val_accs = evaluate(
                 model,
                 val_loader,
                 criterion,
@@ -170,28 +164,35 @@
                 desc=f'[Epoch {epoch:d}/{args.epochs:d}]\tValidation'
             )
 
-            loss_dic = {
+            loss_dict = {
                 'Training loss':    np.mean(losses),
-                'Validation loss': val_loss
+                'Validation loss':  val_loss
             }
-
-            accuracy_dic = {
-                'Training accuracy':    np.mean(accuracies),
-                'Validation accuracy':  val_acc
+            accuracy_dict = {
+                'Training accuracy':    accs[-1],
+                'Validation accuracy':  val_accs[-1]
             }
+
+            # acc_dicts = [
+            #     {
+            #         f'{i:02d}_train_acc':    acc,
+            #         f'{}':  val_acc
+            #     }
+            #     for i, (acc, val_accs) in enumerate(zip(accs, val_accs))
+            # ]
 
             t1 = time.time()
             # Display results
             print(f'[Epoch {epoch:d}/{args.epochs:d}]', end='\t')
-            for k, v in loss_dic.items():
+            for k, v in loss_dict.items():
                 print(f'{k}: {v:.7f}', end='\t')
 
-            for k, v in accuracy_dic.items():
-                print(f'{k}: {v:.7f}', end='\t')
             d = t1 - t0
             print('\tTime elapsed:', '{:.0f} s'.format(d) if d < 60 else '{:.0f} min {:.0f} s'.format(*divmod(d, 60)))
-            writer.add_scalars('Loss', loss_dic, epoch)
-            writer.add_scalars('Accuracy', accuracy_dic, epoch)
+            print('train acc:', *[f'{acc:.3f}' if not np.isnan(acc) else '0.000' for acc in accs])
+            print('val acc:', *[f'{acc:.3f}' if not np.isnan(acc) else '0.000' for acc in val_accs])
+            writer.add_scalars('Loss', loss_dict, epoch)
+            writer.add_scalars('Accuracy', accuracy_dict, epoch)
 
             if epoch % args.save_freq == 0:
                 torch.save(
